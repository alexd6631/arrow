package arrow.effects

import arrow.Kind
import arrow.effects.extensions.NonBlocking
import arrow.effects.extensions.fx.fx.fx
import arrow.effects.extensions.fx.unsafeRun.runBlocking
import arrow.effects.extensions.fx.unsafeRun.unsafeRun
import arrow.effects.suspended.fx.Fx
import arrow.effects.suspended.fx.FxOf
import arrow.effects.suspended.fx.fix
import arrow.core.Failure
import arrow.core.Left
import arrow.core.Option
import arrow.core.Right
import arrow.core.Try
import arrow.core.Tuple2
import arrow.core.identity
import arrow.core.left
import arrow.core.none
import arrow.core.right
<<<<<<< HEAD
=======
import arrow.effects.extensions.io.concurrent.concurrent
import arrow.effects.extensions.io.fx.fx
import arrow.effects.extensions.io.unsafeRun.runBlocking
import arrow.effects.extensions.io.unsafeRun.unsafeRun
import arrow.effects.typeclasses.Concurrent
>>>>>>> 460b5223
import arrow.effects.typeclasses.UnsafeRun
import arrow.test.UnitSpec
import arrow.unsafe
import io.kotlintest.runner.junit4.KotlinTestRunner
import io.kotlintest.shouldBe
import io.kotlintest.shouldThrow
import kotlinx.coroutines.ObsoleteCoroutinesApi
import kotlinx.coroutines.asCoroutineDispatcher
import kotlinx.coroutines.newSingleThreadContext
import org.junit.runner.RunWith
import java.util.concurrent.ExecutorService
import java.util.concurrent.SynchronousQueue
import java.util.concurrent.ThreadFactory
import java.util.concurrent.ThreadPoolExecutor
import java.util.concurrent.TimeUnit
import java.util.concurrent.atomic.AtomicInteger
import java.util.concurrent.atomic.AtomicReference

@ObsoleteCoroutinesApi
@Suppress("RedundantSuspendModifier")
@RunWith(KotlinTestRunner::class)
class EffectsSuspendDSLTests : UnitSpec() {

  init {

    /**
     * Effectful programs are allowed to run at the edge of the world inside
     * explicitly user denoted unsafe blocks.
     */
    "Running effects requires an explicit `unsafe` context" {

      /**
       * A pure expression is defined in the environment
       */
      val helloWorld: String =
        "Hello World"

      /**
       * side effects always are `suspended`.
       * This prevents them from running in the environment without an
       * effectful continuation in scope
       */
      suspend fun printHello(): Unit =
        println(helloWorld)

      /**
       * An `fx` block encapsulates the composition of an effectful program
       * and allows side-effects flagged as `suspended` to bind and compose as long as
       * they are declared within an `effect` block.
       *
       * Effect blocks suspend side effect in the monadic computation of the runtime
       * data type which it needs to be at least able to provide a `MonadDefer` extension.
       */
      val program: Fx<String> = fx {
        helloWorld
      }
      unsafe { runBlocking { program } } shouldBe helloWorld
    }

    "Fx stack safe on `!effect`" {
      val program = fx {
        val rs: List<Int> = (1..50000).toList()
        rs.forEach { r ->
          val name: String = r.toString()
          val ins = !effect { r }
          val contents = !effect { ins + 1 }
          val jsonNode = !effect { contents + 2 }
          !effect { Unit }
        }
        // note how the receiving value is typed in the environment and not inside IO despite being effectful and
        // non-blocking parallel computations
        val result: Tuple2<String, String> = !newTestingScheduler("test").asCoroutineDispatcher().parMapN(
          effect { Thread.currentThread().name },
          effect { Thread.currentThread().name }
        ) { a, b -> Tuple2(a, b) }
        !effect { result shouldBe Tuple2("test-0", "test-1") }
        result
      }
      unsafe { runBlocking { program } }
    }

    "Fx startfiber does not hang forever" {
      val size = 100
      fun fxStartLoop(i: Int): Fx<Int> =
        if (i < size) {
          Fx { i + 1 }.fork(NonBlocking).flatMap {
            it.join().fix().flatMap(::fxStartLoop)
          }
        } else Fx.just(i)
      Fx.unsafeRunBlocking(fxStartLoop(0)) shouldBe size
    }

    "raiseError" {
      shouldThrow<TestError> {
        fxTest {
          fx {
            !TestError.raiseError<Int>()
          }
        }
      }
    }

    "handleError" {
      fxTest {
        fx {
          !handleError({ throw TestError }) { 1 }
        }
      } shouldBe 1
    }

    "Option.getOrRaiseError success case" {
      fxTest {
        fx {
          !Option(1).getOrRaiseError { throw TestError }
        }
      } shouldBe 1
    }

    "Option.getOrRaiseError error case" {
      shouldThrow<TestError> {
        fxTest {
          fx {
            !none<Int>().getOrRaiseError { throw TestError }
          }
        }
      }
    }

    "Either.getOrRaiseError success case" {
      fxTest {
        fx {
          !1.right().getOrRaiseError { throw TestError }
        }
      } shouldBe 1
    }

    "Either.getOrRaiseError error case" {
      shouldThrow<TestError> {
        fxTest {
          fx {
            !1.left().getOrRaiseError { throw TestError }
          }
        }
      }
    }

    "Try.getOrRaiseError success case" {
      fxTest {
        fx {
          !Try { 1 }.getOrRaiseError { throw TestError }
        }
      } shouldBe 1
    }

    "Try.getOrRaiseError error case" {
      shouldThrow<TestError> {
        fxTest {
          fx {
            !Failure(TestError).getOrRaiseError { throw TestError }
          }
        }
      }
    }

    "attempt success" {
      fxTest {
        fx {
          !attempt { 1 }
        }
      } shouldBe Right(1)
    }

    "attempt failure" {
      fxTest {
        fx {
          !attempt { throw TestError }
        }
      } shouldBe Left(TestError)
    }

    "suspend () -> A ≅ Kind<F, A> isomorphism" {
      fxTest {
        fx {
          val (suspendedValue) = suspend { 1 }.effect()
          val fxValue = Fx.just(1).component1()
          suspendedValue == fxValue
        }
      } shouldBe true
    }

    "asyncCallback" {
      val result = 1
      fxTest {
        fx {
          val asyncResult = !async<Int> { cb ->
            cb(Right(result))
          }
          asyncResult
        }
      } shouldBe result
    }

    "continueOn" {
      fxTest {
        fx {
          continueOn(newSingleThreadContext("A"))
          val contextA = !effect { Thread.currentThread().name }
          continueOn(newSingleThreadContext("B"))
          val contextB = !effect { Thread.currentThread().name }
          contextA != contextB
        }
      } shouldBe true
    }

    "CoroutineContext.defer" {
      fxTest {
        fx {
          val contextA = !newSingleThreadContext("A").effect { Thread.currentThread().name }
          val contextB = !newSingleThreadContext("B").effect { Thread.currentThread().name }
          contextA != contextB
        }
      } shouldBe true
    }

    "bracketCase success" {
      val msg: AtomicReference<Int> = AtomicReference(0)
      val const = 1
      fxTest {
        fx {
          !bracketCase(
            f = { const },
            release = { n, exit -> msg.set(const) },
            use = { it }
          )
        }
      }
      msg.get() shouldBe const
    }

    /** broken in master, release behavior is off */
    "bracketCase failure" {
      val msg: AtomicReference<Int> = AtomicReference(0)
      val const = 1
      shouldThrow<TestError> {
        fxTest {
          fx {
            !bracketCase(
              f = { const },
              release = { n, exit -> msg.set(const) },
              use = { throw TestError }
            )
          }
        }
      }
      msg.get() shouldBe const
    }

    "Fx should stay within same context" {
      Fx.unsafeRunBlocking(
        fx {
          continueOn(newSingleThreadContext("start"))
          val initialThread = !effect { Thread.currentThread().name }
          !(0..130).map { i -> suspend { i } }.sequence()
          val continuedThread = !effect { Thread.currentThread().name }
          continuedThread shouldBe initialThread
        }
      )
    }

    "fork" {
      val const = 1
      fxTest {
        fx {
          val fiber = !NonBlocking.fork(effect { const })
          val (n) = fiber.join()
          n
        }
      } shouldBe const
    }

    "racePair" {
      fxTest {
        fx {
          val race1 =
            !NonBlocking.racePair(
              effect { 1 },
              effect { Thread.sleep(100); 2 }
            )
          val race2 =
            !NonBlocking.racePair(
              effect { Thread.sleep(100); 1 },
              effect { 2 }
            )
          race1.fold({ true }, { false }) &&
            race2.fold({ false }, { true })
        }
      } shouldBe true
    }

    "List.flatTraverse syntax" {
      fxTest {
        fx {
          val result = !listOf(
            suspend { 1 },
            suspend { 2 },
            suspend { 3 }
          ).flatTraverse {
            listOf(it * 2)
          }
          result
        }
      } shouldBe listOf(2, 4, 6)
    }

    "List.traverse syntax" {
      fxTest {
        fx {
          !listOf(
            suspend { 1 },
            suspend { 2 },
            suspend { 3 }
          ).traverse<Int, Int>(::effectIdentity)
        }
      } shouldBe listOf(1, 2, 3)
    }

    "List.sequence syntax" {
      fxTest {
        fx {
          !listOf(
            suspend { 1 },
            suspend { 2 },
            suspend { 3 }
          ).sequence()
        }
      } shouldBe listOf(1, 2, 3)
    }

    "List.parTraverse syntax" {
      val main = Thread.currentThread().name
      fxTest {
        fx {
          val result = !NonBlocking.parTraverse(
            listOf(
              effect { Thread.currentThread().name },
              effect { Thread.currentThread().name },
              effect { Thread.currentThread().name }
            ),
            ::identity
          )
          result.any {
            it == main
          }
        }
      } shouldBe false
    }

    "List.parSequence syntax" {
      val main = Thread.currentThread().name
      fxTest {
        fx {
          val result = !NonBlocking.parSequence(listOf(
            effect { Thread.currentThread().name },
            effect { Thread.currentThread().name },
            effect { Thread.currentThread().name }
          ))
          result.any {
            it == main
          }
        }
      } shouldBe false
    }

    "EnvFx supports polymorphism" {
      val const = 1

      suspend fun sideEffect(): Int =
        const

<<<<<<< HEAD
      fun <F> arrow.effects.typeclasses.suspended.concurrent.Fx<F>.program(): Kind<F, Int> =
        fx { !effect { sideEffect() } }

      fun <F> UnsafeRun<F>.main(fx: arrow.effects.typeclasses.suspended.concurrent.Fx<F>): Int =
        unsafe { runBlocking { fx.program() } }

      Fx.unsafeRun().main(Fx.fx()) shouldBe const
=======
      fun <F> Concurrent<F>.program(): Kind<F, Int> =
        fx.concurrent { !effect { sideEffect() } }

      fun <F> UnsafeRun<F>.main(fx: Concurrent<F>): Int =
        unsafe { runBlocking { fx.program() } }

      IO.unsafeRun().main(IO.concurrent()) shouldBe const
>>>>>>> 460b5223
    }

    "(suspend () -> A) <-> Kind<F, A>" {
      val done = "done"
      suspend fun sideEffect(): String {
        println("Boom!")
        return done
      }
      fxTest {
        fx {
          val (appliedPureEffect1: String) = effect { sideEffect() }
          val appliedPureEffect2: String = !effect { sideEffect() }
          appliedPureEffect1
        }
      } shouldBe done
    }
  }
}

fun <A> fxTest(f: () -> FxOf<A>): A =
  unsafe { runBlocking(f) }

object TestError : Throwable()<|MERGE_RESOLUTION|>--- conflicted
+++ resolved
@@ -18,14 +18,11 @@
 import arrow.core.left
 import arrow.core.none
 import arrow.core.right
-<<<<<<< HEAD
-=======
 import arrow.effects.extensions.io.concurrent.concurrent
 import arrow.effects.extensions.io.fx.fx
 import arrow.effects.extensions.io.unsafeRun.runBlocking
 import arrow.effects.extensions.io.unsafeRun.unsafeRun
 import arrow.effects.typeclasses.Concurrent
->>>>>>> 460b5223
 import arrow.effects.typeclasses.UnsafeRun
 import arrow.test.UnitSpec
 import arrow.unsafe
@@ -405,15 +402,6 @@
       suspend fun sideEffect(): Int =
         const
 
-<<<<<<< HEAD
-      fun <F> arrow.effects.typeclasses.suspended.concurrent.Fx<F>.program(): Kind<F, Int> =
-        fx { !effect { sideEffect() } }
-
-      fun <F> UnsafeRun<F>.main(fx: arrow.effects.typeclasses.suspended.concurrent.Fx<F>): Int =
-        unsafe { runBlocking { fx.program() } }
-
-      Fx.unsafeRun().main(Fx.fx()) shouldBe const
-=======
       fun <F> Concurrent<F>.program(): Kind<F, Int> =
         fx.concurrent { !effect { sideEffect() } }
 
@@ -421,7 +409,6 @@
         unsafe { runBlocking { fx.program() } }
 
       IO.unsafeRun().main(IO.concurrent()) shouldBe const
->>>>>>> 460b5223
     }
 
     "(suspend () -> A) <-> Kind<F, A>" {
