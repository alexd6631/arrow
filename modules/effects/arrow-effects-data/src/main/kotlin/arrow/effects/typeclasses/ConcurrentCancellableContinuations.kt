--- conflicted
+++ resolved
@@ -15,13 +15,4 @@
   override fun <B> binding(c: suspend MonadContinuation<F, *>.() -> B): Kind<F, B> =
     bindingCancellable { c() }.a
 
-<<<<<<< HEAD
-  override fun <A> effect(fa: suspend () -> A): Kind<F, A> =
-    super<ConcurrentSyntax>.effect(fa)
-
-  fun <A> delay(fa: suspend () -> A): Kind<F, A> =
-    super<ConcurrentSyntax>.effect(fa)
-
-=======
->>>>>>> a5b7975a
 }