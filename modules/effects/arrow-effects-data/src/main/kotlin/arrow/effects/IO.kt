package arrow.effects

import arrow.core.Either
import arrow.core.Either.Left
import arrow.core.Eval
import arrow.core.NonFatal
import arrow.core.Option
import arrow.core.Some
import arrow.core.andThen
import arrow.core.identity
import arrow.core.right
import arrow.effects.OnCancel.Companion.CancellationException
import arrow.effects.OnCancel.Silent
import arrow.effects.OnCancel.ThrowCancellationException
import arrow.effects.internal.IOBracket
import arrow.effects.internal.Platform.maxStackDepthSize
import arrow.effects.internal.Platform.onceOnly
import arrow.effects.internal.Platform.unsafeResync
import arrow.effects.typeclasses.Disposable
import arrow.effects.typeclasses.Duration
import arrow.effects.typeclasses.ExitCase
import arrow.effects.typeclasses.Fiber
import arrow.effects.typeclasses.Proc
import arrow.effects.typeclasses.ProcF
import arrow.effects.typeclasses.mapUnit
import arrow.higherkind
import kotlin.coroutines.CoroutineContext

typealias IOProc<A> = (IOConnection, (Either<Throwable, A>) -> Unit) -> Unit
typealias IOProcF<A> = (IOConnection, (Either<Throwable, A>) -> Unit) -> IOOf<Unit>

fun <A> Proc<A>.toIOProc(): IOProc<A> = { _: IOConnection, proc -> this(proc) }
fun <A> ProcF<ForIO, A>.toIOProcF(): IOProcF<A> = { _: IOConnection, proc -> this(proc) }

@higherkind
@Suppress("StringLiteralDuplication")
sealed class IO<out A> : IOOf<A> {

  companion object {

    fun <A> just(a: A): IO<A> = Pure(a)

    fun <A> raiseError(e: Throwable): IO<A> = RaiseError(e)

    operator fun <A> invoke(f: () -> A): IO<A> = defer { Pure(f()) }

    fun <A> defer(f: () -> IOOf<A>): IO<A> = Suspend(f)

    fun <A> async(k: IOProc<A>): IO<A> =
      Async { conn: IOConnection, ff: (Either<Throwable, A>) -> Unit ->
        onceOnly(ff).let { callback: (Either<Throwable, A>) -> Unit ->
          try {
            k(conn, callback)
          } catch (throwable: Throwable) {
            if (NonFatal(throwable)) {
              callback(Left(throwable))
            } else {
              throw throwable
            }
          }
        }
      }

    fun <A> asyncF(k: IOProcF<A>): IO<A> =
      Async { conn: IOConnection, ff: (Either<Throwable, A>) -> Unit ->
        val conn2 = IOConnection()
        conn.push(conn2.cancel())
        onceOnly(conn, ff).let { callback: (Either<Throwable, A>) -> Unit ->
          val fa = try {
            k(conn2, callback)
          } catch (t: Throwable) {
            if (NonFatal(t)) IO { callback(Left(t)) }
            else throw t
          }

          IORunLoop.startCancelable(fa, conn2) { result ->
            // DEV: If fa cancels conn2 like so `conn.cancel().map { cb(Right(Unit)) }`
            // It doesn't run the stack of conn2, instead the result is seen in the cb of startCancelable.
            val resultCancelled = result.fold({ e -> e == OnCancel.CancellationException }, { false })
            if (resultCancelled && conn.isNotCanceled()) IORunLoop.start(conn.cancel(), mapUnit)
            else Unit
          }
        }
      }

    operator fun <A> invoke(ctx: CoroutineContext, f: () -> A): IO<A> =
      IO.unit.continueOn(ctx).flatMap { invoke(f) }

    val unit: IO<Unit> =
      just(Unit)

    val lazy: IO<Unit> =
      invoke { }

    fun <A> eval(eval: Eval<A>): IO<A> =
      when (eval) {
        is Eval.Now -> just(eval.value)
        else -> invoke { eval.value() }
      }

    fun <A, B> tailRecM(a: A, f: (A) -> IOOf<Either<A, B>>): IO<B> =
      f(a).fix().flatMap {
        when (it) {
          is Either.Left -> tailRecM(it.a, f)
          is Either.Right -> IO.just(it.b)
        }
      }

    val never: IO<Nothing> = async { _, _ -> Unit }

    /* For parMap, look into IOParallel */
  }

  open fun <B> map(f: (A) -> B): IO<B> =
    Map(this, f, 0)

  open fun <B> flatMap(f: (A) -> IOOf<B>): IO<B> =
    Bind(this) { f(it).fix() }

  open fun continueOn(ctx: CoroutineContext): IO<A> =
    ContinueOn(this, ctx)

  fun attempt(): IO<Either<Throwable, A>> =
    Bind(this, IOFrame.any())

  fun runAsync(cb: (Either<Throwable, A>) -> IOOf<Unit>): IO<Unit> =
    IO { unsafeRunAsync(cb.andThen { it.fix().unsafeRunAsync { } }) }

  fun unsafeRunAsync(cb: (Either<Throwable, A>) -> Unit): Unit =
    IORunLoop.start(this, cb)

  fun runAsyncCancellable(onCancel: OnCancel = Silent, cb: (Either<Throwable, A>) -> IOOf<Unit>): IO<Disposable> =
    IO.async { _ /* The start of this execution is immediate and uncancellable */, ccb ->
      val conn = IOConnection()
      val onCancelCb =
        when (onCancel) {
          ThrowCancellationException ->
            cb andThen { it.fix().unsafeRunAsync(mapUnit) }
          Silent ->
            { either -> either.fold({ if (!conn.isCanceled() || it != CancellationException) cb(either) }, { cb(either) }) }
        }
      ccb(conn.toDisposable().right())
      IORunLoop.startCancelable(this, conn, onCancelCb)
    }

  fun unsafeRunAsyncCancellable(onCancel: OnCancel = Silent, cb: (Either<Throwable, A>) -> Unit): Disposable =
    runAsyncCancellable(onCancel, cb andThen { it.liftIO() }).unsafeRunSync()

  fun unsafeRunSync(): A =
    unsafeRunTimed(Duration.INFINITE)
      .fold({ throw IllegalArgumentException("IO execution should yield a valid result") }, ::identity)

  fun unsafeRunTimed(limit: Duration): Option<A> = IORunLoop.step(this).unsafeRunTimedTotal(limit)

  internal abstract fun unsafeRunTimedTotal(limit: Duration): Option<A>

  /** Makes the source [IO] uncancelable such that a [Fiber.cancel] signal has no effect. */
  fun uncancelable(): IO<A> =
    IO.ContextSwitch(this, ContextSwitch.makeUncancelable, ContextSwitch.disableUncancelable)

  fun <B> bracket(release: (A) -> IOOf<Unit>, use: (A) -> IOOf<B>): IO<B> =
    bracketCase({ a, _ -> release(a) }, use)

  fun <B> bracketCase(release: (A, ExitCase<Throwable>) -> IOOf<Unit>, use: (A) -> IOOf<B>): IO<B> =
    IOBracket(this, release, use)

  fun guarantee(finalizer: IOOf<Unit>): IO<A> = guaranteeCase { finalizer }

  fun guaranteeCase(finalizer: (ExitCase<Throwable>) -> IOOf<Unit>): IO<A> =
    IOBracket.guaranteeCase(this, finalizer)

  internal data class Pure<out A>(val a: A) : IO<A>() {
    // Pure can be replaced by its value
    override fun <B> map(f: (A) -> B): IO<B> = Suspend { Pure(f(a)) }

    // Pure can be replaced by its value
    override fun <B> flatMap(f: (A) -> IOOf<B>): IO<B> = Suspend { f(a).fix() }

    override fun unsafeRunTimedTotal(limit: Duration): Option<A> = Some(a)
  }

  internal data class RaiseError(val exception: Throwable) : IO<Nothing>() {
    // Errors short-circuit
    override fun <B> map(f: (Nothing) -> B): IO<B> = this

    // Errors short-circuit
    override fun <B> flatMap(f: (Nothing) -> IOOf<B>): IO<B> = this

    override fun unsafeRunTimedTotal(limit: Duration): Option<Nothing> = throw exception
  }

  internal data class Delay<out A>(val thunk: () -> A) : IO<A>() {
    override fun unsafeRunTimedTotal(limit: Duration): Option<A> = throw AssertionError("Unreachable")
  }

  internal data class Suspend<out A>(val thunk: () -> IOOf<A>) : IO<A>() {
    override fun unsafeRunTimedTotal(limit: Duration): Option<A> = throw AssertionError("Unreachable")
  }

  internal data class Async<out A>(val k: IOProc<A>) : IO<A>() {
    override fun unsafeRunTimedTotal(limit: Duration): Option<A> = unsafeResync(this, limit)
  }

  internal data class Bind<E, out A>(val cont: IO<E>, val g: (E) -> IO<A>) : IO<A>() {
    override fun unsafeRunTimedTotal(limit: Duration): Option<A> = throw AssertionError("Unreachable")
  }

  internal data class ContinueOn<A>(val cont: IO<A>, val cc: CoroutineContext) : IO<A>() {
    // If a ContinueOn follows another ContinueOn, execute only the latest
    override fun continueOn(ctx: CoroutineContext): IO<A> = ContinueOn(cont, ctx)

    override fun unsafeRunTimedTotal(limit: Duration): Option<A> = throw AssertionError("Unreachable")
  }

  internal data class ContextSwitch<A>(
    val source: IO<A>,
    val modify: (IOConnection) -> IOConnection,
    val restore: ((Any?, Throwable?, IOConnection, IOConnection) -> IOConnection)?
  ) : IO<A>() {
    override fun unsafeRunTimedTotal(limit: Duration): Option<A> = throw AssertionError("Unreachable")

    companion object {
      // Internal reusable reference.
      internal val makeUncancelable: (IOConnection) -> IOConnection = { IOConnection.uncancelable }
<<<<<<< HEAD
      internal val disableUncancelableAndPop: (Any?, Throwable?, IOConnection, IOConnection) -> IOConnection =
        { _, _, old, _ ->
          old.pop()
          old
        }
      internal fun <A> disableUncancelable(): (A, Throwable?, IOConnection, IOConnection) -> IOConnection =
=======

      internal val disableUncancelable: (Any?, Throwable?, IOConnection, IOConnection) -> IOConnection =
>>>>>>> abc7c555
        { _, _, old, _ -> old }
    }
  }

  internal data class Map<E, out A>(val source: IOOf<E>, val g: (E) -> A, val index: Int) : IO<A>(), (E) -> IO<A> {
    override fun invoke(value: E): IO<A> = just(g(value))

    override fun <B> map(f: (A) -> B): IO<B> =
    // Allowed to do maxStackDepthSize map operations in sequence before
    // starting a new Map fusion in order to avoid stack overflows
      if (index != maxStackDepthSize) Map(source, g.andThen(f), index + 1)
      else Map(this, f, 0)

    override fun unsafeRunTimedTotal(limit: Duration): Option<A> = throw AssertionError("Unreachable")
  }
}

fun <A, B> IOOf<A>.ap(ff: IOOf<(A) -> B>): IO<B> =
  fix().flatMap { a -> ff.fix().map { it(a) } }

fun <A> IOOf<A>.handleErrorWith(f: (Throwable) -> IOOf<A>): IO<A> =
  IO.Bind(fix(), IOFrame.errorHandler(f))

fun <A> A.liftIO(): IO<A> = IO.just(this)<|MERGE_RESOLUTION|>--- conflicted
+++ resolved
@@ -222,17 +222,12 @@
     companion object {
       // Internal reusable reference.
       internal val makeUncancelable: (IOConnection) -> IOConnection = { IOConnection.uncancelable }
-<<<<<<< HEAD
       internal val disableUncancelableAndPop: (Any?, Throwable?, IOConnection, IOConnection) -> IOConnection =
         { _, _, old, _ ->
           old.pop()
           old
         }
-      internal fun <A> disableUncancelable(): (A, Throwable?, IOConnection, IOConnection) -> IOConnection =
-=======
-
       internal val disableUncancelable: (Any?, Throwable?, IOConnection, IOConnection) -> IOConnection =
->>>>>>> abc7c555
         { _, _, old, _ -> old }
     }
   }
