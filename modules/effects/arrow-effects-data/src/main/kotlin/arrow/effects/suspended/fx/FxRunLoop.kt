package arrow.effects.suspended.fx

import arrow.Kind
import arrow.core.Either
import arrow.core.NonFatal
import arrow.effects.KindConnection
import arrow.effects.OnCancel
import arrow.effects.internal.Platform
import arrow.typeclasses.Applicative
import kotlin.coroutines.coroutineContext

internal val FxAP: Applicative<ForFx> = object : Applicative<ForFx> {
  override fun <A> just(a: A): Fx<A> = Fx.just(a)
  override fun <A, B> FxOf<A>.ap(ff: FxOf<(A) -> B>): Fx<B> = fix().ap(ff)
}

object FxRunLoop {

  operator fun <A> invoke(fa: FxOf<A>): suspend () -> A = {
    val conn: KindConnection<ForFx> = coroutineContext[CancelToken]?.connection ?: KindConnection.uncancelable(FxAP)
    runLoop(fa as Fx<Any?>, conn) as A
  }

<<<<<<< HEAD
  suspend fun <A> start(fa: FxOf<A>, conn: KindConnection<ForFx> = KindConnection.uncancelable(FxAP)): A =
    runLoop(fa as Fx<Any?>, conn) as A

  private suspend fun runLoop(fa: Fx<Any?>, conn: KindConnection<ForFx>): Any? {
=======
  private suspend inline fun runLoop(fa: Fx<Any?>): Any? {
>>>>>>> f7ab380a
    var source: Fx<Any?>? = fa
    var bFirst: ((Any?) -> Fx<Any?>)? = null
    var bRest: Platform.ArrayStack<(Any?) -> Fx<Any?>>? = null

    var hasResult = false
    var result: Any? = null

    while (true) {
      val isCancelled = conn?.isCanceled() ?: false
//      println("I am checking isCancelled: $isCancelled")
<<<<<<< HEAD
      if (isCancelled) throw OnCancel.CancellationException

      when (source) {
        is Fx.RaiseError -> throw source.error
        is Fx.Pure -> {
          result = source.value
=======
      if (isCancelled) throw CancellationException()
      val tag = source?.tag ?: UnknownTag
      when (tag) {
        RaiseErrorTag -> {
          throw (source as Fx.RaiseError<Any?>).error
        } //An alternative to throwing would be nice..
        PureTag -> {
          result = (source as Fx.Pure<Any?>).value
>>>>>>> f7ab380a
          hasResult = true
        }
        SingleTag -> {
          result = (source as Fx.Single<Any?>).source.invoke() //Stack safe since wraps single stack-safe suspend function.
          hasResult = true
        }
        MapTag -> {
          if (bFirst != null) {
            if (bRest == null) {
              bRest = Platform.ArrayStack()
            }
            bRest.push(bFirst)
          }
          bFirst = source as ((Any?) -> Fx<Any?>)?
          source = (source as Fx.Map<Any?, Any?>).source.fix()
        }
        FlatMapTag -> {
          if (bFirst != null) {
            if (bRest == null) bRest = Platform.ArrayStack()
            bRest.push(bFirst)
          }
          source as Fx.FlatMap<Any?, Any?>
          bFirst = source.fb as ((Any?) -> Fx<Any?>)?
          source = source.source.fix()
        }
        UnknownTag -> source = Fx.RaiseError(NullPointerException("Looping on null Fx")) //Improve message
      }

      if (hasResult) {
        val nextBind = popNextBind(bFirst, bRest)

        if (nextBind == null) {
          return result
        } else {
          source = executeSafe { nextBind(result) }
          hasResult = false
          result = null
          bFirst = null
        }
      }
    }
  }

  private inline fun executeSafe(crossinline f: () -> FxOf<Any?>): Fx<Any?> =
    try {
      f().fix()
    } catch (e: Throwable) {
      if (NonFatal(e)) {
        Fx.RaiseError(e)
      } else {
        throw e
      }
    }

  /**
   * Pops the next bind function from the stack,
   * but filters out `IOFrame.ErrorHandler` references, because we know they won't do anything — an optimization for `handleError`.
   */
  private fun popNextBind(bFirst: ((Any?) -> Fx<Any?>)?, bRest: Platform.ArrayStack<(Any?) -> Fx<Any?>>?): ((Any?) -> Fx<Any?>)? =
    when {
      bFirst != null /*&& bFirst !is IOFrame.Companion.ErrorHandler*/ -> bFirst
      bRest != null -> {
        var cursor: ((Any?) -> Fx<Any?>)? = null
        while (cursor == null && bRest.isNotEmpty()) {
          val ref = bRest.pop()
          /*if (ref !is IOFrame.Companion.ErrorHandler) */cursor = ref
        }
        cursor
      }
      else -> null
    }

}<|MERGE_RESOLUTION|>--- conflicted
+++ resolved
@@ -17,18 +17,14 @@
 object FxRunLoop {
 
   operator fun <A> invoke(fa: FxOf<A>): suspend () -> A = {
-    val conn: KindConnection<ForFx> = coroutineContext[CancelToken]?.connection ?: KindConnection.uncancelable(FxAP)
+    val conn: KindConnection<ForFx> = coroutineContext[Fx.Companion.CancelToken]?.connection ?: KindConnection.uncancelable(FxAP)
     runLoop(fa as Fx<Any?>, conn) as A
   }
 
-<<<<<<< HEAD
   suspend fun <A> start(fa: FxOf<A>, conn: KindConnection<ForFx> = KindConnection.uncancelable(FxAP)): A =
     runLoop(fa as Fx<Any?>, conn) as A
 
   private suspend fun runLoop(fa: Fx<Any?>, conn: KindConnection<ForFx>): Any? {
-=======
-  private suspend inline fun runLoop(fa: Fx<Any?>): Any? {
->>>>>>> f7ab380a
     var source: Fx<Any?>? = fa
     var bFirst: ((Any?) -> Fx<Any?>)? = null
     var bRest: Platform.ArrayStack<(Any?) -> Fx<Any?>>? = null
@@ -37,17 +33,8 @@
     var result: Any? = null
 
     while (true) {
-      val isCancelled = conn?.isCanceled() ?: false
-//      println("I am checking isCancelled: $isCancelled")
-<<<<<<< HEAD
+      val isCancelled = conn.isCanceled()
       if (isCancelled) throw OnCancel.CancellationException
-
-      when (source) {
-        is Fx.RaiseError -> throw source.error
-        is Fx.Pure -> {
-          result = source.value
-=======
-      if (isCancelled) throw CancellationException()
       val tag = source?.tag ?: UnknownTag
       when (tag) {
         RaiseErrorTag -> {
@@ -55,7 +42,6 @@
         } //An alternative to throwing would be nice..
         PureTag -> {
           result = (source as Fx.Pure<Any?>).value
->>>>>>> f7ab380a
           hasResult = true
         }
         SingleTag -> {
