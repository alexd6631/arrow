--- conflicted
+++ resolved
@@ -2,11 +2,7 @@
 
 import arrow.Kind
 import arrow.core.Either
-<<<<<<< HEAD
-import arrow.effects.*
 import arrow.effects.internal.asyncContinuation
-import arrow.effects.typeclasses.*
-=======
 import arrow.effects.ForIO
 import arrow.effects.IO
 import arrow.effects.IOOf
@@ -33,7 +29,6 @@
 import arrow.effects.typeclasses.RacePair
 import arrow.effects.typeclasses.RaceTriple
 import arrow.effects.typeclasses.UnsafeRun
->>>>>>> abc7c555
 import arrow.extension
 import arrow.typeclasses.Applicative
 import arrow.typeclasses.Apply
@@ -168,17 +163,12 @@
 // FIXME default @extension are temporarily declared in arrow-effects-io-extensions due to multiplatform needs
 interface IOConcurrent : Concurrent<ForIO>, IOAsync {
 
-<<<<<<< HEAD
   override fun <A> effect(fa: suspend () -> A): IO<A> = async { _, cb ->
     fa.startCoroutine(asyncContinuation(EmptyCoroutineContext, cb))
   }
 
   override fun <A> CoroutineContext.fork(fa: IOOf<A>): IO<Fiber<ForIO, A>> =
     fa.ioStart(this)
-=======
-  override fun <A> CoroutineContext.startFiber(kind: IOOf<A>): IO<Fiber<ForIO, A>> =
-    kind.ioStart(this)
->>>>>>> abc7c555
 
   override fun <A> asyncF(fa: ConnectedProcF<ForIO, A>): IO<A> =
     IO.asyncF(fa)
