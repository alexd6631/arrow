--- conflicted
+++ resolved
@@ -6,25 +6,19 @@
 import arrow.data.IndexedStateTPartialOf
 import arrow.data.StateT
 import arrow.data.StateTPartialOf
-<<<<<<< HEAD
-import arrow.instance
-import arrow.instances.*
-=======
 import arrow.deprecation.ExtensionsDSLDeprecated
 import arrow.extension
-import arrow.instances.StateTMonadErrorInstance
-import arrow.instances.StateTMonadInstance
-import arrow.instances.StateTSemigroupKInstance
->>>>>>> cff70246
+import arrow.instances.*
 import arrow.mtl.typeclasses.MonadCombine
 import arrow.mtl.typeclasses.MonadState
 import arrow.typeclasses.Monad
 import arrow.typeclasses.MonadError
 import arrow.typeclasses.SemigroupK
 
-<<<<<<< HEAD
-@instance(IndexedStateT::class)
-interface IndexedStateTMonadStateInstance<F, S> : IndexedStateTMonadInstance<F, S>, MonadState<IndexedStateTPartialOf<F, S, S>, S> {
+@extension
+interface IndexedStateTMonadStateInstance<F, S> : MonadState<IndexedStateTPartialOf<F, S, S>, S> , IndexedStateTMonadInstance<F, S> {
+
+  override fun FF(): Monad<F>
 
   override fun get(): IndexedStateT<F, S, S, S> = IndexedStateT.get(FF())
 
@@ -32,23 +26,8 @@
 
 }
 
-@instance(IndexedStateT::class)
+@extension
 interface IndexedStateTMonadCombineInstance<F, S> : MonadCombine<IndexedStateTPartialOf<F, S, S>>, IndexedStateTMonadInstance<F, S>, IndexedStateTSemigroupKInstance<F, S, S> {
-=======
-@extension
-interface StateTMonadStateInstance<F, S> : MonadState<StateTPartialOf<F, S>, S>, StateTMonadInstance<F, S> {
-
-  override fun MF(): Monad<F>
-
-  override fun get(): StateT<F, S, S> = StateT.get(MF())
-
-  override fun set(s: S): StateT<F, S, Unit> = StateT.set(MF(), s)
-
-}
-
-@extension
-interface StateTMonadCombineInstance<F, S> : MonadCombine<StateTPartialOf<F, S>>, StateTMonadInstance<F, S>, StateTSemigroupKInstance<F, S> {
->>>>>>> cff70246
 
   fun MC(): MonadCombine<F>
 
@@ -65,17 +44,12 @@
   }
 }
 
-<<<<<<< HEAD
 class StateTMtlContext<F, S, E>(val ME: MonadError<F, E>) : IndexedStateTMonadStateInstance<F, S>, IndexedStateTMonadErrorInstance<F, S, E> {
-  override fun FF(): MonadError<F, E> = ME
-=======
-class StateTMtlContext<F, S, E>(val ME: MonadError<F, E>) : StateTMonadStateInstance<F, S>, StateTMonadErrorInstance<F, S, E> {
 
   override fun MF(): Monad<F> = ME
 
-  override fun ME(): MonadError<F, E> = ME
+  override fun FF(): MonadError<F, E> = ME
 
->>>>>>> cff70246
 }
 
 class StateTMtlContextPartiallyApplied<F, S, E>(val ME: MonadError<F, E>) {
