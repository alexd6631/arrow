package arrow.test.laws

import arrow.Kind
import arrow.core.*
import arrow.data.k
import arrow.effects.data.internal.BindingCancellationException
import arrow.effects.typeclasses.MonadDefer
import arrow.instances.list.foldable.foldLeft
import arrow.test.concurrency.SideEffect
import arrow.test.generators.genIntSmall
import arrow.test.generators.genThrowable
import arrow.typeclasses.Eq
import io.kotlintest.matchers.Matcher
import io.kotlintest.matchers.should
import io.kotlintest.matchers.shouldBe
import io.kotlintest.properties.forAll
import kotlinx.coroutines.Dispatchers
import kotlinx.coroutines.newSingleThreadContext

object MonadDeferLaws {

  fun <F> laws(
    SC: MonadDefer<F>,
    EQ: Eq<Kind<F, Int>>,
    EQ_EITHER: Eq<Kind<F, Either<Throwable, Int>>>,
    EQERR: Eq<Kind<F, Int>> = EQ,
    testStackSafety: Boolean = true
  ): List<Law> =
    BracketLaws.laws(SC, EQ, EQ_EITHER, EQERR) + listOf(
<<<<<<< HEAD
      Law("Sync bind: binding blocks") { SC.asyncBind(EQ) },
      Law("Sync bind: binding failure") { SC.asyncBindError(EQERR) },
      Law("Sync bind: unsafe binding") { SC.asyncBindUnsafe(EQ) },
      Law("Sync bind: unsafe binding failure") { SC.asyncBindUnsafeError(EQERR) },
      Law("Sync bind: binding in parallel") { SC.asyncParallelBind(EQ) },
      Law("Sync bind: binding cancellation before flatMap") { SC.asyncCancellationBefore(EQ) },
      Law("Sync bind: binding cancellation after flatMap") { SC.asyncCancellationAfter(EQ) },
      Law("Sync bind: bindingInContext cancellation before flatMap") { SC.inContextCancellationBefore(EQ) },
      Law("Sync bind: bindingInContext cancellation after flatMap") { SC.inContextCancellationAfter(EQ) },
      Law("Sync bind: bindingInContext throw equivalent to raiseError") { SC.inContextErrorThrow(EQERR) },
      Law("Sync bind: monad comprehensions binding in other threads equivalence") { SC.monadComprehensionsBindInContextEquivalent(EQ) },
      Law("Sync laws: delay constant equals pure") { SC.delayConstantEqualsPure(EQ) },
      Law("Sync laws: delay throw equals raiseError") { SC.delayThrowEqualsRaiseError(EQERR) },
      Law("Sync laws: defer constant equals pure") { SC.deferConstantEqualsPure(EQ) },
      Law("Sync laws: deferUnsafe constant right equals pure") { SC.deferUnsafeConstantRightEqualsPure(EQ) },
      Law("Sync laws: deferUnsafe constant left equals raiseError") { SC.deferUnsafeConstantLeftEqualsRaiseError(EQERR) },
      Law("Sync laws: propagate error through bind") { SC.propagateErrorsThroughBind(EQERR) },
      Law("Sync laws: defer suspens evaluation") { SC.deferSuspendsEvaluation(EQ) },
      Law("Sync laws: delay suspends evaluation") { SC.delaySuspendsEvaluation(EQ) },
      Law("Sync laws: flatMap suspends evaluation") { SC.flatMapSuspendsEvaluation(EQ) },
      Law("Sync laws: map suspends evaluation") { SC.mapSuspendsEvaluation(EQ) },
      Law("Sync laws: Repeated evaluation not memoized") { SC.repeatedSyncEvaluationNotMemoized(EQ) }
    ) + if (testStackSafety) {
      listOf(
        Law("Sync laws: stack safety over repeated left binds") { SC.stackSafetyOverRepeatedLeftBinds(5000, EQ) },
        Law("Sync laws: stack safety over repeated right binds") { SC.stackSafetyOverRepeatedRightBinds(5000, EQ) },
        Law("Sync laws: stack safety over repeated attempts") { SC.stackSafetyOverRepeatedAttempts(5000, EQ) },
        Law("Sync laws: stack safety over repeated maps") { SC.stackSafetyOnRepeatedMaps(5000, EQ) }
=======
      Law("MonadDefer bind: binding blocks") { SC.asyncBind(EQ) },
      Law("MonadDefer bind: binding failure") { SC.asyncBindError(EQERR) },
      Law("MonadDefer bind: unsafe binding") { SC.asyncBindUnsafe(EQ) },
      Law("MonadDefer bind: unsafe binding failure") { SC.asyncBindUnsafeError(EQERR) },
      Law("MonadDefer bind: binding in parallel") { SC.asyncParallelBind(EQ) },
      Law("MonadDefer bind: binding cancellation before flatMap") { SC.asyncCancellationBefore(EQ) },
      Law("MonadDefer bind: binding cancellation after flatMap") { SC.asyncCancellationAfter(EQ) },
      Law("MonadDefer bind: bindingInContext cancellation before flatMap") { SC.inContextCancellationBefore(EQ) },
      Law("MonadDefer bind: bindingInContext cancellation after flatMap") { SC.inContextCancellationAfter(EQ) },
      Law("MonadDefer bind: bindingInContext throw equivalent to raiseError") { SC.inContextErrorThrow(EQERR) },
      Law("MonadDefer bind: monad comprehensions binding in other threads equivalence") { SC.monadComprehensionsBindInContextEquivalent(EQ) },
      Law("MonadDefer laws: delay constant equals pure") { SC.delayConstantEqualsPure(EQ) },
      Law("MonadDefer laws: delay throw equals raiseError") { SC.delayThrowEqualsRaiseError(EQERR) },
      Law("MonadDefer laws: defer constant equals pure") { SC.deferConstantEqualsPure(EQ) },
      Law("MonadDefer laws: deferUnsafe constant right equals pure") { SC.deferUnsafeConstantRightEqualsPure(EQ) },
      Law("MonadDefer laws: deferUnsafe constant left equals raiseError") { SC.deferUnsafeConstantLeftEqualsRaiseError(EQERR) },
      Law("MonadDefer laws: propagate error through bind") { SC.propagateErrorsThroughBind(EQERR) },
      Law("MonadDefer laws: defer suspens evaluation") { SC.deferSuspendsEvaluation(EQ) },
      Law("MonadDefer laws: delay suspends evaluation") { SC.delaySuspendsEvaluation(EQ) },
      Law("MonadDefer laws: flatMap suspends evaluation") { SC.flatMapSuspendsEvaluation(EQ) },
      Law("MonadDefer laws: map suspends evaluation") { SC.mapSuspendsEvaluation(EQ) },
      Law("MonadDefer laws: Repeated evaluation not memoized") { SC.repeatedSyncEvaluationNotMemoized(EQ) }
    ) + if (testStackSafety) {
      listOf(
        Law("MonadDefer laws: stack safety over repeated left binds") { SC.stackSafetyOverRepeatedLeftBinds(5000, EQ) },
        Law("MonadDefer laws: stack safety over repeated right binds") { SC.stackSafetyOverRepeatedRightBinds(5000, EQ) },
        Law("MonadDefer laws: stack safety over repeated attempts") { SC.stackSafetyOverRepeatedAttempts(5000, EQ) },
        Law("MonadDefer laws: stack safety over repeated maps") { SC.stackSafetyOnRepeatedMaps(5000, EQ) }
>>>>>>> 44cb9b1d
      )
    } else {
      emptyList()
    }

  fun <F> MonadDefer<F>.delayConstantEqualsPure(EQ: Eq<Kind<F, Int>>): Unit {
    forAll(genIntSmall()) { x ->
      delay { x }.equalUnderTheLaw(just(x), EQ)
    }
  }

  fun <F> MonadDefer<F>.deferConstantEqualsPure(EQ: Eq<Kind<F, Int>>): Unit {
    forAll(genIntSmall()) { x ->
      defer { just(x) }.equalUnderTheLaw(just(x), EQ)
    }
  }

  fun <F> MonadDefer<F>.deferUnsafeConstantRightEqualsPure(EQ: Eq<Kind<F, Int>>): Unit {
    forAll(genIntSmall()) { x ->
      deferUnsafe { x.right() }.equalUnderTheLaw(just(x), EQ)
    }
  }

  fun <F> MonadDefer<F>.deferUnsafeConstantLeftEqualsRaiseError(EQERR: Eq<Kind<F, Int>>): Unit {
    forFew(5, genThrowable()) { t ->
      deferUnsafe { t.left() }.equalUnderTheLaw(raiseError(t), EQERR)
    }
  }

  fun <F> MonadDefer<F>.delayThrowEqualsRaiseError(EQERR: Eq<Kind<F, Int>>): Unit {
    forFew(5, genThrowable()) { t ->
      delay { throw t }.equalUnderTheLaw(raiseError(t), EQERR)
    }
  }

  fun <F> MonadDefer<F>.propagateErrorsThroughBind(EQERR: Eq<Kind<F, Int>>): Unit {
    forFew(5, genThrowable()) { t ->
      delay { throw t }.flatMap<Int, Int> { a: Int -> just(a) }.equalUnderTheLaw(raiseError(t), EQERR)
    }
  }

  fun <F> MonadDefer<F>.deferSuspendsEvaluation(EQ: Eq<Kind<F, Int>>): Unit {
    val sideEffect = SideEffect(counter = 0)
    val df = defer { sideEffect.increment(); just(sideEffect.counter) }

    Thread.sleep(10)

    sideEffect.counter shouldBe 0
    df.equalUnderTheLaw(just(1), EQ) shouldBe true
  }

  fun <F> MonadDefer<F>.delaySuspendsEvaluation(EQ: Eq<Kind<F, Int>>): Unit {
    val sideEffect = SideEffect(counter = 0)
    val df = delay { sideEffect.increment(); sideEffect.counter }

    Thread.sleep(10)

    sideEffect.counter shouldBe 0
    df.equalUnderTheLaw(just(1), EQ) shouldBe true
  }

  fun <F> MonadDefer<F>.flatMapSuspendsEvaluation(EQ: Eq<Kind<F, Int>>): Unit {
    val sideEffect = SideEffect(counter = 0)
    val df = just(0).flatMap { sideEffect.increment(); just(sideEffect.counter) }

    Thread.sleep(10)

    sideEffect.counter shouldBe 0
    df.equalUnderTheLaw(just(1), EQ) shouldBe true
  }

  fun <F> MonadDefer<F>.mapSuspendsEvaluation(EQ: Eq<Kind<F, Int>>): Unit {
    val sideEffect = SideEffect(counter = 0)
    val df = just(0).map { sideEffect.increment(); sideEffect.counter }

    Thread.sleep(10)

    sideEffect.counter shouldBe 0
    df.equalUnderTheLaw(just(1), EQ) shouldBe true
  }

  fun <F> MonadDefer<F>.repeatedSyncEvaluationNotMemoized(EQ: Eq<Kind<F, Int>>): Unit {
    val sideEffect = SideEffect()
    val df = delay { sideEffect.increment(); sideEffect.counter }

    df.flatMap { df }.flatMap { df }.equalUnderTheLaw(just(3), EQ) shouldBe true
  }

  fun <F> MonadDefer<F>.stackSafetyOverRepeatedLeftBinds(iterations: Int = 5000, EQ: Eq<Kind<F, Int>>): Unit {
    (0..iterations).toList().k().foldLeft(just(0)) { def, x ->
      def.flatMap { just(x) }
    }.equalUnderTheLaw(just(iterations), EQ) shouldBe true
  }

  fun <F> MonadDefer<F>.stackSafetyOverRepeatedRightBinds(iterations: Int = 5000, EQ: Eq<Kind<F, Int>>): Unit {
    (0..iterations).toList().foldRight(just(iterations)) { x, def ->
      lazy().flatMap { def }
    }.equalUnderTheLaw(just(iterations), EQ) shouldBe true
  }

  fun <F> MonadDefer<F>.stackSafetyOverRepeatedAttempts(iterations: Int = 5000, EQ: Eq<Kind<F, Int>>): Unit {
    (0..iterations).toList().foldLeft(just(0)) { def, x ->
      def.attempt().map { x }
    }.equalUnderTheLaw(just(iterations), EQ) shouldBe true
  }

  fun <F> MonadDefer<F>.stackSafetyOnRepeatedMaps(iterations: Int = 5000, EQ: Eq<Kind<F, Int>>): Unit {
    (0..iterations).toList().foldLeft(just(0)) { def, x ->
      def.map { x }
    }.equalUnderTheLaw(just(iterations), EQ) shouldBe true
  }

  fun <F> MonadDefer<F>.asyncBind(EQ: Eq<Kind<F, Int>>): Unit =
    forAll(genIntSmall(), genIntSmall(), genIntSmall()) { x: Int, y: Int, z: Int ->
      val (bound, _) = bindingCancellable {
        val a = bindDefer { x }
        val b = bindDefer { a + y }
        val c = bindDefer { b + z }
        c
      }
      bound.equalUnderTheLaw(just(x + y + z), EQ)
    }

  fun <F> MonadDefer<F>.asyncBindError(EQ: Eq<Kind<F, Int>>): Unit =
    forAll(genThrowable()) { e: Throwable ->
      val (bound: Kind<F, Int>, _) = bindingCancellable<Int> {
        bindDefer { throw e }
      }
      bound.equalUnderTheLaw(raiseError(e), EQ)
    }

  fun <F> MonadDefer<F>.asyncBindUnsafe(EQ: Eq<Kind<F, Int>>): Unit =
    forAll(genIntSmall(), genIntSmall(), genIntSmall()) { x: Int, y: Int, z: Int ->
      val (bound, _) = bindingCancellable {
        val a = bindDeferUnsafe { Right(x) }
        val b = bindDeferUnsafe { Right(a + y) }
        val c = bindDeferUnsafe { Right(b + z) }
        c
      }
      bound.equalUnderTheLaw(just<Int>(x + y + z), EQ)
    }

  fun <F> MonadDefer<F>.asyncBindUnsafeError(EQ: Eq<Kind<F, Int>>): Unit =
    forAll(genThrowable()) { e: Throwable ->
      val (bound: Kind<F, Int>, _) = bindingCancellable<Int> {
        bindDeferUnsafe { Left(e) }
      }
      bound.equalUnderTheLaw(raiseError(e), EQ)
    }

  fun <F> MonadDefer<F>.asyncParallelBind(EQ: Eq<Kind<F, Int>>): Unit =
    forAll(genIntSmall(), genIntSmall(), genIntSmall()) { x: Int, y: Int, z: Int ->
      val (bound, _) = bindingCancellable {
        val value = bind { tupled(delay { x }, delay { y }, delay { z }) }
        value.a + value.b + value.c
      }
      bound.equalUnderTheLaw(just(x + y + z), EQ)
    }

  fun <F> MonadDefer<F>.asyncCancellationBefore(EQ: Eq<Kind<F, Int>>): Unit =
    forFew(5, genIntSmall()) { num: Int ->
      val sideEffect = SideEffect()
      val (binding, dispose) = bindingCancellable {
        val a = bindDefer { Thread.sleep(500); num }
        sideEffect.increment()
        val b = bindDefer { a + 1 }
        val c = just(b + 1).bind()
        c
      }
      Try { Thread.sleep(250); dispose() }.recover { throw it }
      binding.equalUnderTheLaw(raiseError(BindingCancellationException()), EQ) && sideEffect.counter == 0
    }

  fun <F> MonadDefer<F>.asyncCancellationAfter(EQ: Eq<Kind<F, Int>>): Unit =
    forFew(5, genIntSmall()) { num: Int ->
      val sideEffect = SideEffect()
      val (binding, dispose) = bindingCancellable {
        val a = bindDefer { num }
        sideEffect.increment()
        val b = bindDefer { Thread.sleep(500); sideEffect.increment(); a + 1 }
        b
      }
      Try { Thread.sleep(250); dispose() }.recover { throw it }
      binding.equalUnderTheLaw(raiseError(BindingCancellationException()), EQ)
        && sideEffect.counter == 0
    }

  fun <F> MonadDefer<F>.inContextCancellationBefore(EQ: Eq<Kind<F, Int>>): Unit =
    forFew(5, genIntSmall()) { num: Int ->
      val sideEffect = SideEffect()
      val (binding, dispose) = bindingCancellable {
        val a = bindIn(Dispatchers.Default) { Thread.sleep(500); num }
        sideEffect.increment()
        val b = bindIn(Dispatchers.Default) { a + 1 }
        val c = just(b + 1).bind()
        c
      }
      Try { Thread.sleep(250); dispose() }.recover { throw it }
      binding.equalUnderTheLaw(raiseError(BindingCancellationException()), EQ) && sideEffect.counter == 0
    }

  fun <F> MonadDefer<F>.inContextCancellationAfter(EQ: Eq<Kind<F, Int>>): Unit =
    forFew(5, genIntSmall()) { num: Int ->
      val sideEffect = SideEffect()
      val (binding, dispose) = bindingCancellable {
        val a = bindIn(Dispatchers.Default) { num }
        sideEffect.increment()
        val b = bindIn(Dispatchers.Default) { Thread.sleep(500); sideEffect.increment(); a + 1 }
        b
      }
      Try { Thread.sleep(250); dispose() }.recover { throw it }
      binding.equalUnderTheLaw(raiseError(BindingCancellationException()), EQ)
        && sideEffect.counter == 0
    }

  @Suppress("UNREACHABLE_CODE")
  fun <F> MonadDefer<F>.inContextErrorThrow(EQ: Eq<Kind<F, Int>>): Unit =
    forFew(5, genThrowable()) { throwable: Throwable ->
      bindingCancellable {
        bindIn(newSingleThreadContext("1")) { throw throwable }
      }.a.equalUnderTheLaw(raiseError(throwable), EQ)
    }

  fun <F> MonadDefer<F>.monadComprehensionsBindInContextEquivalent(EQ: Eq<Kind<F, Int>>): Unit =
    forFew(5, genIntSmall()) { num: Int ->
      val bindM = bindingCancellable {
        val a = bindDeferIn(newSingleThreadContext("$num")) { num + 1 }
        val b = bindDeferIn(newSingleThreadContext("$a")) { a + 1 }
        b
      }
      val bind = bindingCancellable {
        val a = bindIn(newSingleThreadContext("$num")) { num + 1 }
        val b = bindIn(newSingleThreadContext("$a")) { a + 1 }
        b
      }
      bindM.a.equalUnderTheLaw(bind.a, EQ)
    }
}<|MERGE_RESOLUTION|>--- conflicted
+++ resolved
@@ -27,36 +27,6 @@
     testStackSafety: Boolean = true
   ): List<Law> =
     BracketLaws.laws(SC, EQ, EQ_EITHER, EQERR) + listOf(
-<<<<<<< HEAD
-      Law("Sync bind: binding blocks") { SC.asyncBind(EQ) },
-      Law("Sync bind: binding failure") { SC.asyncBindError(EQERR) },
-      Law("Sync bind: unsafe binding") { SC.asyncBindUnsafe(EQ) },
-      Law("Sync bind: unsafe binding failure") { SC.asyncBindUnsafeError(EQERR) },
-      Law("Sync bind: binding in parallel") { SC.asyncParallelBind(EQ) },
-      Law("Sync bind: binding cancellation before flatMap") { SC.asyncCancellationBefore(EQ) },
-      Law("Sync bind: binding cancellation after flatMap") { SC.asyncCancellationAfter(EQ) },
-      Law("Sync bind: bindingInContext cancellation before flatMap") { SC.inContextCancellationBefore(EQ) },
-      Law("Sync bind: bindingInContext cancellation after flatMap") { SC.inContextCancellationAfter(EQ) },
-      Law("Sync bind: bindingInContext throw equivalent to raiseError") { SC.inContextErrorThrow(EQERR) },
-      Law("Sync bind: monad comprehensions binding in other threads equivalence") { SC.monadComprehensionsBindInContextEquivalent(EQ) },
-      Law("Sync laws: delay constant equals pure") { SC.delayConstantEqualsPure(EQ) },
-      Law("Sync laws: delay throw equals raiseError") { SC.delayThrowEqualsRaiseError(EQERR) },
-      Law("Sync laws: defer constant equals pure") { SC.deferConstantEqualsPure(EQ) },
-      Law("Sync laws: deferUnsafe constant right equals pure") { SC.deferUnsafeConstantRightEqualsPure(EQ) },
-      Law("Sync laws: deferUnsafe constant left equals raiseError") { SC.deferUnsafeConstantLeftEqualsRaiseError(EQERR) },
-      Law("Sync laws: propagate error through bind") { SC.propagateErrorsThroughBind(EQERR) },
-      Law("Sync laws: defer suspens evaluation") { SC.deferSuspendsEvaluation(EQ) },
-      Law("Sync laws: delay suspends evaluation") { SC.delaySuspendsEvaluation(EQ) },
-      Law("Sync laws: flatMap suspends evaluation") { SC.flatMapSuspendsEvaluation(EQ) },
-      Law("Sync laws: map suspends evaluation") { SC.mapSuspendsEvaluation(EQ) },
-      Law("Sync laws: Repeated evaluation not memoized") { SC.repeatedSyncEvaluationNotMemoized(EQ) }
-    ) + if (testStackSafety) {
-      listOf(
-        Law("Sync laws: stack safety over repeated left binds") { SC.stackSafetyOverRepeatedLeftBinds(5000, EQ) },
-        Law("Sync laws: stack safety over repeated right binds") { SC.stackSafetyOverRepeatedRightBinds(5000, EQ) },
-        Law("Sync laws: stack safety over repeated attempts") { SC.stackSafetyOverRepeatedAttempts(5000, EQ) },
-        Law("Sync laws: stack safety over repeated maps") { SC.stackSafetyOnRepeatedMaps(5000, EQ) }
-=======
       Law("MonadDefer bind: binding blocks") { SC.asyncBind(EQ) },
       Law("MonadDefer bind: binding failure") { SC.asyncBindError(EQERR) },
       Law("MonadDefer bind: unsafe binding") { SC.asyncBindUnsafe(EQ) },
@@ -85,7 +55,6 @@
         Law("MonadDefer laws: stack safety over repeated right binds") { SC.stackSafetyOverRepeatedRightBinds(5000, EQ) },
         Law("MonadDefer laws: stack safety over repeated attempts") { SC.stackSafetyOverRepeatedAttempts(5000, EQ) },
         Law("MonadDefer laws: stack safety over repeated maps") { SC.stackSafetyOnRepeatedMaps(5000, EQ) }
->>>>>>> 44cb9b1d
       )
     } else {
       emptyList()
