/*
 * Copyright (C) 2017 The Arrow Authors
 *
 * Licensed under the Apache License, Version 2.0 (the "License");
 * you may not use this file except in compliance with the License.
 * You may obtain a copy of the License at
 *
 *       http://www.apache.org/licenses/LICENSE-2.0
 *
 * Unless required by applicable law or agreed to in writing, software
 * distributed under the License is distributed on an "AS IS" BASIS,
 * WITHOUT WARRANTIES OR CONDITIONS OF ANY KIND, either express or implied.
 * See the License for the specific language governing permissions and
 * limitations under the License.
 */

import com.github.benmanes.gradle.versions.reporter.PlainTextReporter

buildscript {
    ext {
        // Constants
        ankKotlinVersion = '1.3.11'
        daggerVersion = '2.21'
        dokka_version = '0.9.18'
        ktlint_version = '7.3.0'
        gradleVersionsPluginVersion = '0.21.0'
        jUnitVersion = '4.12'
        jUnitVintageVersion = '5.4.0'
        javaVersion = JavaVersion.VERSION_1_7
        kotlinPoetVersion = '1.1.0'
        kotlinTestVersion = '3.3.1'
        kotlinVersion = '1.3.21'
        kotlinxCollectionsImmutableVersion = '0.1'
        kotlinxCoroutinesVersion = '1.1.1'
        projectReactorVersion = '3.2.6.RELEASE'
        retrofitVersion = '2.5.0'
        rxJavaVersion = '2.2.7'
    }

    repositories {
        maven {
            url "https://plugins.gradle.org/m2/"
        }
        jcenter()
        maven { url "https://dl.bintray.com/kotlin/kotlin-dev" }
        maven { url "https://dl.bintray.com/jetbrains/markdown/" }
        maven { url "https://dl.bintray.com/arrow-kt/arrow-kt/" }
    }

    dependencies {
        classpath "com.github.ben-manes:gradle-versions-plugin:$gradleVersionsPluginVersion"
        classpath "org.jetbrains.kotlin:kotlin-gradle-plugin:$kotlinVersion"
        classpath 'com.jfrog.bintray.gradle:gradle-bintray-plugin:1.8.4'
        classpath 'io.arrow-kt:ank-gradle-plugin:0.7.1'
        classpath 'org.ajoberstar:gradle-git-publish:2.0.0'
        classpath "net.rdrei.android.buildtimetracker:gradle-plugin:0.11.1"
        classpath "org.jetbrains.dokka:dokka-gradle-plugin:$dokka_version"
<<<<<<< HEAD
        classpath "io.gitlab.arturbosch.detekt:detekt-gradle-plugin:$detekt_version"
        classpath "me.champeau.gradle:jmh-gradle-plugin:0.4.7"
        classpath "gradle.plugin.io.morethan.jmhreport:gradle-jmh-report:0.9.0"
=======
        classpath "org.jlleitschuh.gradle:ktlint-gradle:$ktlint_version"
>>>>>>> abc7c555
    }
}

def pathApiDocs = "${rootDir}/modules/docs/arrow-docs/docs/docs/apidocs"

allprojects {
    apply plugin: 'base'

    clean.doFirst {
        delete "${rootDir}/infographic/arrow-infographic.txt"
        delete pathApiDocs
    }

    repositories {
        jcenter()
        maven { url 'https://kotlin.bintray.com/kotlinx' }
        maven { url "https://dl.bintray.com/kotlin/kotlin-dev" }
        maven { url "https://dl.bintray.com/arrow-kt/arrow-kt" }
        maven { url "https://dl.bintray.com/jetbrains/markdown/" }
    }
}

subprojects { project ->

    group = GROUP
    version = VERSION_NAME

    apply plugin: 'kotlin'
    apply plugin: 'jacoco'
    apply plugin: 'org.jetbrains.dokka'
    apply plugin: "org.jlleitschuh.gradle.ktlint"

    archivesBaseName = POM_ARTIFACT_ID

    jacoco {
        toolVersion '0.8.2'
    }

    //dokka log spam `Can't find node by signature` comes from https://github.com/Kotlin/dokka/issues/269
    dokka {
        outputFormat = 'jekyll'
        outputDirectory = pathApiDocs

        includes = ['README.md']
        reportUndocumented = false

        // Specifies the location of the project source code on the Web.
        // If provided, Dokka generates "source" links for each declaration.
        // Repeat for multiple mappings
        linkMapping {
            // Source directory
            dir = "src/main/kotlin"

            // URL showing where the source code can be accessed through the web browser
            url = "https://github.com/arrow-kt/arrow/blob/master/${relativeProjectPath('src/main/kotlin')}"

            // Suffix which is used to append the line number to the URL. Use #L for GitHub
            suffix = "#L"
        }

    }

    task codeCoverageReport(type: JacocoReport) {
        reports {
            xml.enabled true
            xml.destination file("${buildDir}/reports/jacoco/report.xml")
            html.enabled true
            csv.enabled false
        }

        classDirectories = fileTree(
                dir: 'build/classes/kotlin/main',
        )

        sourceDirectories = files('src/main/kotlin')
        executionData fileTree(project.rootDir.absolutePath).include("**/build/jacoco/*.exec")
    }

    apply plugin: 'com.jfrog.bintray'

    bintray {
        publish = true
        user = project.hasProperty('bintrayUser') ? project.property('bintrayUser') : System.getenv('BINTRAY_USER')
        key = project.hasProperty('bintrayApiKey') ? project.property('bintrayApiKey') : System.getenv('BINTRAY_API_KEY')
        configurations = ['archives']
        pkg {
            repo = 'arrow-kt'
            name = project.name
            userOrg = POM_DEVELOPER_ID
            licenses = ['Apache-2.0']
            vcsUrl = 'https://github.com/arrow-kt/arrow.git'
        }
    }

    compileKotlin.kotlinOptions.freeCompilerArgs += ["-Xskip-runtime-version-check"]

    test {
        useJUnitPlatform()
        testLogging {
            exceptionFormat 'full'
            events "passed", "skipped", "failed", "standardOut", "standardError"
        }
    }

    tasks.withType(Test) {
        maxParallelForks = Runtime.runtime.availableProcessors()
    }

    sourceCompatibility = javaVersion
    targetCompatibility = javaVersion

    apply plugin: "build-time-tracker"

    buildtimetracker {
        reporters {
            csv {
                output "build/times.csv"
                append true
                header false
            }
        }
    }
}

configurations {
    buildableProjects
}

dependencies {
    buildableProjects(subprojects)
}

tasks.create('repl') {
    final classpathConfig = rootProject.buildscript.configurations.getByName("classpath")
    final buildableProjectsConfig = configurations.getByName('buildableProjects')
    dependsOn(buildableProjectsConfig)
    doFirst {
        javaexec {
            classpath(
                    classpathConfig.resolvedConfiguration.resolvedArtifacts.findAll {
                        it.moduleVersion.id.group == 'org.jetbrains.kotlin'
                    }.collect {
                        it.file
                    }
            )
            main = "org.jetbrains.kotlin.cli.jvm.K2JVMCompiler"
            standardInput = System.in
            args("-cp", buildableProjectsConfig.files.join(':'))
        }
    }
}

tasks.wrapper {
    gradleVersion = "5.0"
    distributionType = Wrapper.DistributionType.ALL
}

apply plugin: 'com.github.ben-manes.versions'

configurations.all {
    resolutionStrategy.cacheChangingModulesFor 0, 'seconds'
}

dependencyUpdates {
    outputFormatter { result ->
        final dependenciesToCheck = [
                'org.jetbrains.kotlin:kotlin-stdlib',
                'org.jetbrains.kotlin:kotlin-stdlib-jdk7',
                'org.jetbrains.kotlin:kotlin-stdlib-jdk8',
                'org.jetbrains.kotlin:kotlin-gradle-plugin',
                'org.jetbrains.kotlinx:kotlinx-coroutines-core'
        ]
        final disallowedQualifiers = ['alpha', 'beta', 'rc', 'cr', 'm', 'preview', 'eap']
        final isDisallowed = { dependency -> { qualifier -> dependency.version ==~ /(?i).*[.-]${qualifier}[.\d-]*/ } }
        final dependencies = result.current.dependencies
            .plus(result.outdated.dependencies)
            .plus(result.exceeded.dependencies)
            .plus(result.unresolved.dependencies)
            .findAll { dependency -> dependenciesToCheck.any { it == "${dependency.group}:${dependency.name}" } }

        def plainTextReporter = new PlainTextReporter(project, revision, gradleReleaseChannel)
        plainTextReporter.write(System.out, result)

        final isRejected = dependencies
                .any { dependency -> disallowedQualifiers.any(isDisallowed(dependency)) }

        if (isRejected) {
            final title = "\nError: Kotlin and Coroutines must depends on release version!"
            final message = dependencies
                    .inject(title) { acc, dependency ->
                "$acc\n${dependency.group}:${dependency.name}:${dependency.version}"
            }

            throw new GradleException(message)
        }
    }
}

task checkDependenciesVersion {
    dependsOn dependencyUpdates
}<|MERGE_RESOLUTION|>--- conflicted
+++ resolved
@@ -55,13 +55,9 @@
         classpath 'org.ajoberstar:gradle-git-publish:2.0.0'
         classpath "net.rdrei.android.buildtimetracker:gradle-plugin:0.11.1"
         classpath "org.jetbrains.dokka:dokka-gradle-plugin:$dokka_version"
-<<<<<<< HEAD
-        classpath "io.gitlab.arturbosch.detekt:detekt-gradle-plugin:$detekt_version"
         classpath "me.champeau.gradle:jmh-gradle-plugin:0.4.7"
         classpath "gradle.plugin.io.morethan.jmhreport:gradle-jmh-report:0.9.0"
-=======
         classpath "org.jlleitschuh.gradle:ktlint-gradle:$ktlint_version"
->>>>>>> abc7c555
     }
 }
 
