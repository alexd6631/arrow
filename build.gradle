/*
 * Copyright (C) 2017 The Kategory Authors
 *
 * Licensed under the Apache License, Version 2.0 (the "License");
 * you may not use this file except in compliance with the License.
 * You may obtain a copy of the License at
 *
 *       http://www.apache.org/licenses/LICENSE-2.0
 *
 * Unless required by applicable law or agreed to in writing, software
 * distributed under the License is distributed on an "AS IS" BASIS,
 * WITHOUT WARRANTIES OR CONDITIONS OF ANY KIND, either express or implied.
 * See the License for the specific language governing permissions and
 * limitations under the License.
 */

apply from: 'detekt.gradle'

buildscript {
    ext {
        // Constants
        gradleVersion = '3.5'
        gradleVersionsPluginVersion = '0.15.0'
        javaVersion = JavaVersion.VERSION_1_7
        kotlinTestVersion = '2.0.5'
        kotlinVersion = '1.1.4-3'
        kotlinxCoroutinesVersion = '0.18'
        kotlinxCollectionsImmutableVersion = '0.1'
    }

    repositories {
        jcenter()
        maven { url 'https://jitpack.io' }
        maven { url "http://dl.bintray.com/kotlin/kotlin-dev" }
        maven { url "https://dl.bintray.com/jetbrains/markdown/" }
    }

    dependencies {
        classpath "com.github.ben-manes:gradle-versions-plugin:$gradleVersionsPluginVersion"
        classpath "org.jetbrains.kotlin:kotlin-gradle-plugin:$kotlinVersion"
<<<<<<< HEAD
        classpath 'com.jfrog.bintray.gradle:gradle-bintray-plugin:1.7.3'
        classpath('io.kategory:ank-gradle-plugin:0.1.6')
=======
        classpath('io.kategory:ank-gradle-plugin:0.1.4') {
            exclude group: 'io.kategory'
        }
>>>>>>> 32ddcb67
    }
}

subprojects { project ->

    group = GROUP
    version = VERSION_NAME

    repositories {
        jcenter()
        maven { url 'https://kotlin.bintray.com/kotlinx' }
        maven { url "http://dl.bintray.com/kotlin/kotlin-dev" }
        maven { url "http://dl.bintray.com/kategory/maven" }
        maven { url "https://dl.bintray.com/jetbrains/markdown/" }
        maven { url 'https://jitpack.io' }
    }

    apply plugin: 'kotlin'
    apply plugin: 'jacoco'

    archivesBaseName = POM_ARTIFACT_ID

    jacoco {
        toolVersion '0.7.8'
    }

    task codeCoverageReport(type: JacocoReport) {
        reports {
            xml.enabled true
            xml.destination "${buildDir}/reports/jacoco/report.xml"
            html.enabled true
            csv.enabled false
        }

        classDirectories = fileTree(
                dir: 'build/classes/main/kategory',
        )

        sourceDirectories = files('src/main/kotlin')
        executionData fileTree(project.rootDir.absolutePath).include("**/build/jacoco/*.exec")
    }

    compileKotlin.kotlinOptions.freeCompilerArgs += ["-Xskip-runtime-version-check"]

    test {
        testLogging {
            events "passed", "skipped", "failed", "standardOut", "standardError"
        }
    }

    build.dependsOn ':detekt'

    sourceCompatibility = javaVersion
    targetCompatibility = javaVersion
}

task wrapper(type: Wrapper) {
    distributionUrl = "https://services.gradle.org/distributions/gradle-${gradleVersion}-all.zip"
}

apply plugin: 'com.github.ben-manes.versions'<|MERGE_RESOLUTION|>--- conflicted
+++ resolved
@@ -38,14 +38,8 @@
     dependencies {
         classpath "com.github.ben-manes:gradle-versions-plugin:$gradleVersionsPluginVersion"
         classpath "org.jetbrains.kotlin:kotlin-gradle-plugin:$kotlinVersion"
-<<<<<<< HEAD
         classpath 'com.jfrog.bintray.gradle:gradle-bintray-plugin:1.7.3'
         classpath('io.kategory:ank-gradle-plugin:0.1.6')
-=======
-        classpath('io.kategory:ank-gradle-plugin:0.1.4') {
-            exclude group: 'io.kategory'
-        }
->>>>>>> 32ddcb67
     }
 }
 
